--- conflicted
+++ resolved
@@ -6,11 +6,7 @@
 from .advanced_linkedin import AdvancedLinkedin
 
 __title__ = "linkedin_api"
-<<<<<<< HEAD
-__version__ = "2.1.2"
-=======
-__version__ = "2.1.1"
->>>>>>> dd2cf5db
+__version__ = "2.1.3"
 __description__ = "Python Wrapper for the Linkedin API"
 
 __license__ = "MIT"
