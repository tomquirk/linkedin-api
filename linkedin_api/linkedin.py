"""
Provides linkedin api-related code
"""
import base64
import json
import logging
import random
import uuid
from operator import itemgetter
from time import sleep, time
from urllib.parse import quote, urlencode

from linkedin_api.client import Client
from linkedin_api.utils.helpers import (
    append_update_post_field_to_posts_list,
    get_id_from_urn,
    get_list_posts_sorted_without_promoted,
    get_update_author_name,
    get_update_author_profile,
    get_update_content,
    get_update_old,
    get_update_url,
    parse_list_raw_posts,
    parse_list_raw_urns,
)

logger = logging.getLogger(__name__)


def default_evade():
    """
    A catch-all method to try and evade suspension from Linkedin.
    Currenly, just delays the request by a random (bounded) time
    """
    sleep(
        random.randint(2, 5)
    )  # sleep a random duration to try and evade suspention


class Linkedin(object):
    """
    Class for accessing the LinkedIn API.

    :param username: Username of LinkedIn account.
    :type username: str
    :param password: Password of LinkedIn account.
    :type password: str
    """

    _MAX_POST_COUNT = 100  # max seems to be 100 posts per page
    _MAX_UPDATE_COUNT = 100  # max seems to be 100
    _MAX_SEARCH_COUNT = 49  # max seems to be 49, and min seems to be 2
    _MAX_REPEATED_REQUESTS = (
        200  # VERY conservative max requests count to avoid rate-limit
    )

    def __init__(
        self,
        username,
        password,
        *,
        authenticate=True,
        refresh_cookies=False,
        debug=False,
        proxies={},
        cookies=None,
        cookies_dir=None,
    ):
        """Constructor method"""
        self.client = Client(
            refresh_cookies=refresh_cookies,
            debug=debug,
            proxies=proxies,
            cookies_dir=cookies_dir,
        )
        logging.basicConfig(level=logging.DEBUG if debug else logging.INFO)
        self.logger = logger

        if authenticate:
            if cookies:
                # If the cookies are expired, the API won't work anymore since
                # `username` and `password` are not used at all in this case.
                self.client._set_session_cookies(cookies)
            else:
                self.client.authenticate(username, password)

    def _fetch(self, uri, evade=default_evade, base_request=False, **kwargs):
        """GET request to Linkedin API"""
        evade()

        url = f"{self.client.API_BASE_URL if not base_request else self.client.LINKEDIN_BASE_URL}{uri}"
        return self.client.session.get(url, **kwargs)

    def _post(self, uri, evade=default_evade, base_request=False, **kwargs):
        """POST request to Linkedin API"""
        evade()

        url = f"{self.client.API_BASE_URL if not base_request else self.client.LINKEDIN_BASE_URL}{uri}"
        return self.client.session.post(url, **kwargs)

    def get_profile_posts(self, public_id=None, urn_id=None, post_count=10):
        """
        get_profile_posts: Get profile posts

        :param public_id: LinkedIn public ID for a profile
        :type public_id: str, optional
        :param urn_id: LinkedIn URN ID for a profile
        :type urn_id: str, optional
        :param post_count: Number of posts to fetch
        :type post_count: int, optional
        :return: List of posts
        :rtype: list
        """
        url_params = {
            "count": min(post_count, self._MAX_POST_COUNT),
            "start": 0,
            "q": "memberShareFeed",
            "moduleKey": "member-shares:phone",
            "includeLongTermHistory": True,
        }
<<<<<<< HEAD
        profile = self.get_profile(public_id=public_id, urn_id=urn_id)
        profile_urn = profile["profile_urn"].replace(
            "fs_miniProfile", "fsd_profile"
        )
=======
        if urn_id:
            profile_urn = f"urn:li:fsd_profile:{urn_id}"
        else:
            profile = self.get_profile(public_id=public_id)
            profile_urn = profile["profile_urn"].replace(
                "fs_miniProfile", "fsd_profile"
            )
>>>>>>> 0737be87
        url_params["profileUrn"] = profile_urn
        url = f"/identity/profileUpdatesV2"
        res = self._fetch(url, params=url_params)
        data = res.json()
        if data and "status" in data and data["status"] != 200:
            self.logger.info("request failed: {}".format(data["message"]))
            return {}
        while data and data["metadata"]["paginationToken"] != "":
<<<<<<< HEAD
=======
            if len(data["elements"]) >= post_count:
                break
>>>>>>> 0737be87
            pagination_token = data["metadata"]["paginationToken"]
            url_params["start"] = url_params["start"] + self._MAX_POST_COUNT
            url_params["paginationToken"] = pagination_token
            res = self._fetch(url, params=url_params)
            data["metadata"] = res.json()["metadata"]
            data["elements"] = data["elements"] + res.json()["elements"]
            data["paging"] = res.json()["paging"]
<<<<<<< HEAD
            if len(data["elements"]) > post_count:
                break
        return data["elements"]

    def get_profile_posts_comments(
        self, public_id=None, urn_id=None, post_count=100, comment_count=100
    ):
        """
        get_profile_posts_comments: Get profile posts comments

        :param public_id: LinkedIn public ID for a profile
        :type public_id: str, optional
        :param urn_id: LinkedIn URN ID for a profile
        :type urn_id: str, optional
        :param post_count: Number of posts comments to fetch
        :type post_count: int, optional
        :return: List of posts
        :rtype: list
        """
        # profile = self.get_profile(public_id=public_id, urn_id=urn_id)
        profile_posts = self.get_profile_posts(
            public_id=public_id, urn_id=urn_id, post_count=100
        )
        activity_feed_ids = []
        for profile_post in profile_posts["elements"]:
            activity_feed_ids.append(
                profile_post["updateMetadata"]["urn"].split(":")[-1]
            )
        url_params = {
            "count": min(comment_count, self._MAX_POST_COUNT),
            "start": 0,
            "q": "comments",
            "sortOrder": "RELEVANCE",
        }
        url = f"/identity/profileUpdatesV2"
        for activity_feed_id in activity_feed_ids:
            url_params["updateId"] = "activity:" + activity_feed_id
            res = self._fetch(url, params=url_params)
            data = res.json()
            if data and "status" in data and data["status"] != 200:
                self.logger.info("request failed: {}".format(data["status"]))
                return {}
            while data and data["metadata"]["paginationToken"] != "":
                pagination_token = data["metadata"]["paginationToken"]
                url_params["start"] = url_params["start"] + 10
                url_params["paginationToken"] = pagination_token
                res = self._fetch(url, params=url_params)
                data["metadata"] = res.json()["metadata"]
                data["elements"] = data["elements"] + res.json()["elements"]
                data["paging"] = res.json()["paging"]
                if len(data["elements"]) > comment_count:
                    break
        return data

=======
        return data["elements"]

>>>>>>> 0737be87
    def search(self, params, limit=-1, offset=0):
        """Perform a LinkedIn search.

        :param params: Search parameters (see code)
        :type params: dict
        :param limit: Maximum length of the returned list, defaults to -1 (no limit)
        :type limit: int, optional
        :param offset: Index to start searching from
        :type offset: int, optional


        :return: List of search results
        :rtype: list
        """
        count = Linkedin._MAX_SEARCH_COUNT
        if limit is None:
            limit = -1

        results = []
        while True:
            # when we're close to the limit, only fetch what we need to
            if limit > -1 and limit - len(results) < count:
                count = limit - len(results)
            default_params = {
                "count": str(count),
                "filters": "List()",
                "origin": "GLOBAL_SEARCH_HEADER",
                "q": "all",
                "start": len(results) + offset,
                "queryContext": "List(spellCorrectionEnabled->true,relatedSearchesEnabled->true,kcardTypes->PROFILE|COMPANY)",
            }
            default_params.update(params)

            res = self._fetch(
                f"/search/blended?{urlencode(default_params, safe='(),')}",
                headers={
                    "accept": "application/vnd.linkedin.normalized+json+2.1"
                },
            )
            data = res.json()

            new_elements = []
            elements = data.get("data", {}).get("elements", [])
            for i in range(len(elements)):
                new_elements.extend(elements[i]["elements"])
                # not entirely sure what extendedElements generally refers to - keyword search gives back a single job?
                # new_elements.extend(data["data"]["elements"][i]["extendedElements"])
            results.extend(new_elements)

            # break the loop if we're done searching
            # NOTE: we could also check for the `total` returned in the response.
            # This is in data["data"]["paging"]["total"]
            if (
                (-1 < limit <= len(results))  # if our results exceed set limit
                or len(results) / count >= Linkedin._MAX_REPEATED_REQUESTS
            ) or len(new_elements) == 0:
                break

            self.logger.debug(f"results grew to {len(results)}")

        return results

    def search_people(
        self,
        keywords=None,
        connection_of=None,
        network_depths=None,
        current_company=None,
        past_companies=None,
        nonprofit_interests=None,
        profile_languages=None,
        regions=None,
        industries=None,
        schools=None,
        contact_interests=None,
        service_categories=None,
        include_private_profiles=False,  # profiles without a public id, "Linkedin Member"
        # Keywords filter
        keyword_first_name=None,
        keyword_last_name=None,
        # `keyword_title` and `title` are the same. We kept `title` for backward compatibility. Please only use one of them.
        keyword_title=None,
        keyword_company=None,
        keyword_school=None,
        network_depth=None,  # DEPRECATED - use network_depths
        title=None,  # DEPRECATED - use keyword_title
        **kwargs,
    ):
        """Perform a LinkedIn search for people.

        :param keywords: Keywords to search on
        :type keywords: str, optional
        :param current_company: A list of company URN IDs (str)
        :type current_company: list, optional
        :param past_companies: A list of company URN IDs (str)
        :type past_companies: list, optional
        :param regions: A list of geo URN IDs (str)
        :type regions: list, optional
        :param industries: A list of industry URN IDs (str)
        :type industries: list, optional
        :param schools: A list of school URN IDs (str)
        :type schools: list, optional
        :param profile_languages: A list of 2-letter language codes (str)
        :type profile_languages: list, optional
        :param contact_interests: A list containing one or both of "proBono" and "boardMember"
        :type contact_interests: list, optional
        :param service_categories: A list of service category URN IDs (str)
        :type service_categories: list, optional
        :param network_depth: Deprecated, use `network_depths`. One of "F", "S" and "O" (first, second and third+ respectively)
        :type network_depth: str, optional
        :param network_depths: A list containing one or many of "F", "S" and "O" (first, second and third+ respectively)
        :type network_depths: list, optional
        :param include_private_profiles: Include private profiles in search results. If False, only public profiles are included. Defaults to False
        :type include_private_profiles: boolean, optional
        :param keyword_first_name: First name
        :type keyword_first_name: str, optional
        :param keyword_last_name: Last name
        :type keyword_last_name: str, optional
        :param keyword_title: Job title
        :type keyword_title: str, optional
        :param keyword_company: Company name
        :type keyword_company: str, optional
        :param keyword_school: School name
        :type keyword_school: str, optional
        :param connection_of: Connection of LinkedIn user, given by profile URN ID
        :type connection_of: str, optional

        :return: List of profiles (minimal data only)
        :rtype: list
        """
        filters = ["resultType->PEOPLE"]
        if connection_of:
            filters.append(f"connectionOf->{connection_of}")
        if network_depths:
            filters.append(f'network->{"|".join(network_depths)}')
        elif network_depth:
            filters.append(f"network->{network_depths}")
        if regions:
            filters.append(f'geoUrn->{"|".join(regions)}')
        if industries:
            filters.append(f'industry->{"|".join(industries)}')
        if current_company:
            filters.append(f'currentCompany->{"|".join(current_company)}')
        if past_companies:
            filters.append(f'pastCompany->{"|".join(past_companies)}')
        if profile_languages:
            filters.append(f'profileLanguage->{"|".join(profile_languages)}')
        if nonprofit_interests:
            filters.append(
                f'nonprofitInterest->{"|".join(nonprofit_interests)}'
            )
        if schools:
            filters.append(f'schools->{"|".join(schools)}')
        if service_categories:
            filters.append(f'serviceCategory->{"|".join(service_categories)}')
        # `Keywords` filter
        keyword_title = keyword_title if keyword_title else title
        if keyword_first_name:
            filters.append(f"firstName->{keyword_first_name}")
        if keyword_last_name:
            filters.append(f"lastName->{keyword_last_name}")
        if keyword_title:
            filters.append(f"title->{keyword_title}")
        if keyword_company:
            filters.append(f"company->{keyword_company}")
        if keyword_school:
            filters.append(f"school->{keyword_school}")

        params = {"filters": "List({})".format(",".join(filters))}

        if keywords:
            params["keywords"] = keywords

        data = self.search(params, **kwargs)

        results = []
        for item in data:
            if not include_private_profiles and "publicIdentifier" not in item:
                continue
            results.append(
                {
                    "urn_id": get_id_from_urn(item.get("targetUrn")),
                    "distance": item.get("memberDistance", {}).get("value"),
                    "public_id": item.get("publicIdentifier"),
                    "tracking_id": get_id_from_urn(item.get("trackingUrn")),
                }
            )

        return results

    def search_companies(self, keywords=None, **kwargs):
        """Perform a LinkedIn search for companies.

        :param keywords: A list of search keywords (str)
        :type keywords: list, optional

        :return: List of companies
        :rtype: list
        """
        filters = ["resultType->COMPANIES"]

        params = {
            "filters": "List({})".format(",".join(filters)),
            "queryContext": "List(spellCorrectionEnabled->true)",
        }

        if keywords:
            params["keywords"] = keywords

        data = self.search(params, **kwargs)

        results = []
        for item in data:
            if item.get("type") != "COMPANY":
                continue
            results.append(
                {
                    "urn": item.get("targetUrn"),
                    "urn_id": get_id_from_urn(item.get("targetUrn")),
                    "name": item.get("title", {}).get("text"),
                    "headline": item.get("headline", {}).get("text"),
                    "subline": item.get("subline", {}).get("text"),
                }
            )

        return results

    def search_jobs(
        self,
        keywords=None,
        companies=None,
        experience=None,
        job_type=None,
        job_title=None,
        industries=None,
        location_name=None,
        remote=False,
        listed_at=24 * 60 * 60,
        distance=None,
        limit=-1,
        offset=0,
        **kwargs,
    ):
        """Perform a LinkedIn search for jobs.

        :param keywords: Search keywords (str)
        :type keywords: str, optional
        :param companies: A list of company URN IDs (str)
        :type companies: list, optional
        :param experience: A list of experience levels, one or many of "1", "2", "3", "4", "5" and "6" (internship, entry level, associate, mid-senior level, director and executive, respectively)
        :type experience: list, optional
        :param job_type:  A list of job types , one or many of "F", "C", "P", "T", "I", "V", "O" (full-time, contract, part-time, temporary, internship, volunteer and "other", respectively)
        :type job_type: list, optional
        :param job_title: A list of title URN IDs (str)
        :type job_title: list, optional
        :param industries: A list of industry URN IDs (str)
        :type industries: list, optional
        :param location_name: Name of the location to search within. Example: "Kyiv City, Ukraine"
        :type location_name: str, optional
        :param remote: Whether to search only for remote jobs. Defaults to False.
        :type remote: boolean, optional
        :param listed_at: maximum number of seconds passed since job posting. 86400 will filter job postings posted in last 24 hours.
        :type listed_at: int/str, optional. Default value is equal to 24 hours.
        :param distance: maximum distance from location in miles
        :type distance: int/str, optional. If not specified, None or 0, the default value of 25 miles applied.
        :param limit: maximum number of results obtained from API queries. -1 means maximum which is defined by constants and is equal to 1000 now.
        :type limit: int, optional, default -1
        :param offset: indicates how many search results shall be skipped
        :type offset: int, optional
        :return: List of jobs
        :rtype: list
        """
        count = Linkedin._MAX_SEARCH_COUNT
        if limit is None:
            limit = -1

        params = {}
        if keywords:
            params["keywords"] = keywords

        filters = ["resultType->JOBS"]
        if companies:
            filters.append(f'company->{"|".join(companies)}')
        if experience:
            filters.append(f'experience->{"|".join(experience)}')
        if job_type:
            filters.append(f'jobType->{"|".join(job_type)}')
        if job_title:
            filters.append(f'title->{"|".join(job_title)}')
        if industries:
            filters.append(f'industry->{"|".join(industries)}')
        if location_name:
            filters.append(f"locationFallback->{location_name}")
        if remote:
            filters.append(f"workRemoteAllowed->{remote}")
        if distance:
            filters.append(f"distance->{distance}")
        filters.append(f"timePostedRange->r{listed_at}")
        # add optional kwargs to a filter
        for name, value in kwargs.items():
            if type(value) in (list, tuple):
                filters.append(f'{name}->{"|".join(value)}')
            else:
                filters.append(f"{name}->{value}")

        results = []
        while True:
            # when we're close to the limit, only fetch what we need to
            if limit > -1 and limit - len(results) < count:
                count = limit - len(results)
            default_params = {
                "decorationId": "com.linkedin.voyager.deco.jserp.WebJobSearchHitLite-14",
                "count": count,
                "filters": f"List({','.join(filters)})",
                "origin": "JOB_SEARCH_RESULTS_PAGE",
                "q": "jserpFilters",
                "start": len(results) + offset,
                "queryContext": "List(primaryHitType->JOBS,spellCorrectionEnabled->true)",
            }
            default_params.update(params)

            res = self._fetch(
                f"/search/hits?{urlencode(default_params, safe='(),')}",
                headers={
                    "accept": "application/vnd.linkedin.normalized+json+2.1"
                },
            )
            data = res.json()

            elements = data.get("included", [])
            results.extend(
                [
                    i
                    for i in elements
                    if i["$type"] == "com.linkedin.voyager.jobs.JobPosting"
                ]
            )
            # break the loop if we're done searching
            # NOTE: we could also check for the `total` returned in the response.
            # This is in data["data"]["paging"]["total"]
            if (
                (-1 < limit <= len(results))  # if our results exceed set limit
                or len(results) / count >= Linkedin._MAX_REPEATED_REQUESTS
            ) or len(elements) == 0:
                break

            self.logger.debug(f"results grew to {len(results)}")

        return results

    def get_profile_contact_info(self, public_id=None, urn_id=None):
        """Fetch contact information for a given LinkedIn profile. Pass a [public_id] or a [urn_id].

        :param public_id: LinkedIn public ID for a profile
        :type public_id: str, optional
        :param urn_id: LinkedIn URN ID for a profile
        :type urn_id: str, optional

        :return: Contact data
        :rtype: dict
        """
        res = self._fetch(
            f"/identity/profiles/{public_id or urn_id}/profileContactInfo"
        )
        data = res.json()

        contact_info = {
            "email_address": data.get("emailAddress"),
            "websites": [],
            "twitter": data.get("twitterHandles"),
            "birthdate": data.get("birthDateOn"),
            "ims": data.get("ims"),
            "phone_numbers": data.get("phoneNumbers", []),
        }

        websites = data.get("websites", [])
        for item in websites:
            if (
                "com.linkedin.voyager.identity.profile.StandardWebsite"
                in item["type"]
            ):
                item["label"] = item["type"][
                    "com.linkedin.voyager.identity.profile.StandardWebsite"
                ]["category"]
            elif "" in item["type"]:
                item["label"] = item["type"][
                    "com.linkedin.voyager.identity.profile.CustomWebsite"
                ]["label"]

            del item["type"]

        contact_info["websites"] = websites

        return contact_info

    def get_profile_posts(self, public_id=None, urn_id=None):
        url_params = {
            "count": 10,
            "start": 0,
            "q": "memberShareFeed",
            "moduleKey": "member-shares:phone",
            "includeLongTermHistory": True,
        }
        profile = self.get_profile(public_id=public_id, urn_id=urn_id)
        profile_urn = profile["profile_urn"].replace(
            "fs_miniProfile", "fsd_profile"
        )
        url_params["profileUrn"] = profile_urn
        url = f"/identity/profileUpdatesV2"
        res = self._fetch(url, params=url_params)
        data = res.json()
        if data and "status" in data and data["status"] != 200:
            self.logger.info("request failed: {}".format(data["message"]))
            return {}
        if data and data["metadata"]["paginationToken"] != "":
            pagination_token = data["metadata"]["paginationToken"]
            url_params["start"] = url_params["start"] + 10
            url_params["paginationToken"] = pagination_token
            res = self._fetch(url, params=url_params)
            data["elements"] = data["elements"] + res.json()["elements"]
            data["paging"] = res.json()["paging"]
        return data

    def get_profile_skills(self, public_id=None, urn_id=None):
        """Fetch the skills listed on a given LinkedIn profile.

        :param public_id: LinkedIn public ID for a profile
        :type public_id: str, optional
        :param urn_id: LinkedIn URN ID for a profile
        :type urn_id: str, optional


        :return: List of skill objects
        :rtype: list
        """
        params = {"count": 100, "start": 0}
        res = self._fetch(
            f"/identity/profiles/{public_id or urn_id}/skills", params=params
        )
        data = res.json()

        skills = data.get("elements", [])
        for item in skills:
            del item["entityUrn"]

        return skills

    def get_profile(self, public_id=None, urn_id=None):
        """Fetch data for a given LinkedIn profile.

        :param public_id: LinkedIn public ID for a profile
        :type public_id: str, optional
        :param urn_id: LinkedIn URN ID for a profile
        :type urn_id: str, optional

        :return: Profile data
        :rtype: dict
        """
        # NOTE this still works for now, but will probably eventually have to be converted to
        # https://www.linkedin.com/voyager/api/identity/profiles/ACoAAAKT9JQBsH7LwKaE9Myay9WcX8OVGuDq9Uw
        res = self._fetch(
            f"/identity/profiles/{public_id or urn_id}/profileView"
        )

        data = res.json()
        if data and "status" in data and data["status"] != 200:
            self.logger.info("request failed: {}".format(data["message"]))
            return {}

        # massage [profile] data
        profile = data["profile"]
        if "miniProfile" in profile:
            if "picture" in profile["miniProfile"]:
                profile["displayPictureUrl"] = profile["miniProfile"][
                    "picture"
                ]["com.linkedin.common.VectorImage"]["rootUrl"]

                images_data = profile["miniProfile"]["picture"][
                    "com.linkedin.common.VectorImage"
                ]["artifacts"]
                for img in images_data:
                    w, h, url_segment = itemgetter(
                        "width", "height", "fileIdentifyingUrlPathSegment"
                    )(img)
                    profile[f"img_{w}_{h}"] = url_segment

            profile["profile_id"] = get_id_from_urn(
                profile["miniProfile"]["entityUrn"]
            )
            profile["profile_urn"] = profile["miniProfile"]["entityUrn"]
            profile["member_urn"] = profile["miniProfile"]["objectUrn"]

            del profile["miniProfile"]

        del profile["defaultLocale"]
        del profile["supportedLocales"]
        del profile["versionTag"]
        del profile["showEducationOnProfileTopCard"]

        # massage [experience] data
        experience = data["positionView"]["elements"]
        for item in experience:
            if "company" in item and "miniCompany" in item["company"]:
                if "logo" in item["company"]["miniCompany"]:
                    logo = item["company"]["miniCompany"]["logo"].get(
                        "com.linkedin.common.VectorImage"
                    )
                    if logo:
                        item["companyLogoUrl"] = logo["rootUrl"]
                del item["company"]["miniCompany"]

        profile["experience"] = experience

        # massage [education] data
        education = data["educationView"]["elements"]
        for item in education:
            if "school" in item:
                if "logo" in item["school"]:
                    item["school"]["logoUrl"] = item["school"]["logo"][
                        "com.linkedin.common.VectorImage"
                    ]["rootUrl"]
                    del item["school"]["logo"]

        profile["education"] = education

        # massage [languages] data
        languages = data["languageView"]["elements"]
        for item in languages:
            del item["entityUrn"]
        profile["languages"] = languages

        # massage [publications] data
        publications = data["publicationView"]["elements"]
        for item in publications:
            del item["entityUrn"]
            for author in item.get("authors", []):
                del author["entityUrn"]
        profile["publications"] = publications

        # massage [certifications] data
        certifications = data["certificationView"]["elements"]
        for item in certifications:
            del item["entityUrn"]
        profile["certifications"] = certifications

        # massage [volunteer] data
        volunteer = data["volunteerExperienceView"]["elements"]
        for item in volunteer:
            del item["entityUrn"]
        profile["volunteer"] = volunteer

        # massage [honors] data
        honors = data["honorView"]["elements"]
        for item in honors:
            del item["entityUrn"]
        profile["honors"] = honors

        return profile

    def get_profile_connections(self, urn_id):
        """Fetch first-degree connections for a given LinkedIn profile.

        :param urn_id: LinkedIn URN ID for a profile
        :type urn_id: str

        :return: List of search results
        :rtype: list
        """
        return self.search_people(connection_of=urn_id, network_depth="F")

    def get_company_updates(
        self, public_id=None, urn_id=None, max_results=None, results=[]
    ):
        """Fetch company updates (news activity) for a given LinkedIn company.

        :param public_id: LinkedIn public ID for a company
        :type public_id: str, optional
        :param urn_id: LinkedIn URN ID for a company
        :type urn_id: str, optional

        :return: List of company update objects
        :rtype: list
        """
        params = {
            "companyUniversalName": {public_id or urn_id},
            "q": "companyFeedByUniversalName",
            "moduleKey": "member-share",
            "count": Linkedin._MAX_UPDATE_COUNT,
            "start": len(results),
        }

        res = self._fetch(f"/feed/updates", params=params)

        data = res.json()

        if (
            len(data["elements"]) == 0
            or (max_results is not None and len(results) >= max_results)
            or (
                max_results is not None
                and len(results) / max_results
                >= Linkedin._MAX_REPEATED_REQUESTS
            )
        ):
            return results

        results.extend(data["elements"])
        self.logger.debug(f"results grew: {len(results)}")

        return self.get_company_updates(
            public_id=public_id,
            urn_id=urn_id,
            results=results,
            max_results=max_results,
        )

    def get_profile_updates(
        self, public_id=None, urn_id=None, max_results=None, results=[]
    ):
        """Fetch profile updates (newsfeed activity) for a given LinkedIn profile.

        :param public_id: LinkedIn public ID for a profile
        :type public_id: str, optional
        :param urn_id: LinkedIn URN ID for a profile
        :type urn_id: str, optional

        :return: List of profile update objects
        :rtype: list
        """
        params = {
            "profileId": {public_id or urn_id},
            "q": "memberShareFeed",
            "moduleKey": "member-share",
            "count": Linkedin._MAX_UPDATE_COUNT,
            "start": len(results),
        }

        res = self._fetch(f"/feed/updates", params=params)

        data = res.json()

        if (
            len(data["elements"]) == 0
            or (max_results is not None and len(results) >= max_results)
            or (
                max_results is not None
                and len(results) / max_results
                >= Linkedin._MAX_REPEATED_REQUESTS
            )
        ):
            return results

        results.extend(data["elements"])
        self.logger.debug(f"results grew: {len(results)}")

        return self.get_profile_updates(
            public_id=public_id,
            urn_id=urn_id,
            results=results,
            max_results=max_results,
        )

    def get_current_profile_views(self):
        """Get profile view statistics, including chart data.

        :return: Profile view data
        :rtype: dict
        """
        res = self._fetch(f"/identity/wvmpCards")

        data = res.json()

        return data["elements"][0]["value"][
            "com.linkedin.voyager.identity.me.wvmpOverview.WvmpViewersCard"
        ]["insightCards"][0]["value"][
            "com.linkedin.voyager.identity.me.wvmpOverview.WvmpSummaryInsightCard"
        ][
            "numViews"
        ]

    def get_school(self, public_id):
        """Fetch data about a given LinkedIn school.

        :param public_id: LinkedIn public ID for a school
        :type public_id: str

        :return: School data
        :rtype: dict
        """
        params = {
            "decorationId": "com.linkedin.voyager.deco.organization.web.WebFullCompanyMain-12",
            "q": "universalName",
            "universalName": public_id,
        }

        res = self._fetch(f"/organization/companies?{urlencode(params)}")

        data = res.json()

        if data and "status" in data and data["status"] != 200:
            self.logger.info("request failed: {}".format(data))
            return {}

        school = data["elements"][0]

        return school

    def get_company(self, public_id):
        """Fetch data about a given LinkedIn company.

        :param public_id: LinkedIn public ID for a company
        :type public_id: str

        :return: Company data
        :rtype: dict
        """
        params = {
            "decorationId": "com.linkedin.voyager.deco.organization.web.WebFullCompanyMain-12",
            "q": "universalName",
            "universalName": public_id,
        }

        res = self._fetch(f"/organization/companies", params=params)

        data = res.json()

        if data and "status" in data and data["status"] != 200:
            self.logger.info("request failed: {}".format(data["message"]))
            return {}

        company = data["elements"][0]

        return company

    def get_conversation_details(self, profile_urn_id):
        """Fetch conversation (message thread) details for a given LinkedIn profile.

        :param profile_urn_id: LinkedIn URN ID for a profile
        :type profile_urn_id: str

        :return: Conversation data
        :rtype: dict
        """
        # passing `params` doesn't work properly, think it's to do with List().
        # Might be a bug in `requests`?
        res = self._fetch(
            f"/messaging/conversations?\
            keyVersion=LEGACY_INBOX&q=participants&recipients=List({profile_urn_id})"
        )

        data = res.json()

        if data["elements"] == []:
            return {}

        item = data["elements"][0]
        item["id"] = get_id_from_urn(item["entityUrn"])

        return item

    def get_conversations(self):
        """Fetch list of conversations the user is in.

        :return: List of conversations
        :rtype: list
        """
        params = {"keyVersion": "LEGACY_INBOX"}

        res = self._fetch(f"/messaging/conversations", params=params)

        return res.json()

    def get_conversation(self, conversation_urn_id):
        """Fetch data about a given conversation.

        :param conversation_urn_id: LinkedIn URN ID for a conversation
        :type conversation_urn_id: str

        :return: Conversation data
        :rtype: dict
        """
        res = self._fetch(
            f"/messaging/conversations/{conversation_urn_id}/events"
        )

        return res.json()

    def generateTrackingIdAsCharString(self):
        """Generates and returns a random trackingId

        :return: Random trackingId string
        :rtype: str
        """
        random_int_array = [random.randrange(256) for _ in range(16)]
        rand_byte_array = bytearray(random_int_array)
        return "".join([chr(i) for i in rand_byte_array])

    def send_message(
        self, message_body, conversation_urn_id=None, recipients=None
    ):
        """Send a message to a given conversation.

        :param message_body: Message text to send
        :type message_body: str
        :param conversation_urn_id: LinkedIn URN ID for a conversation
        :type conversation_urn_id: str, optional
        :param recipients: List of profile urn id's
        :type recipients: list, optional

        :return: Error state. If True, an error occured.
        :rtype: boolean
        """
        params = {"action": "create"}

        if not (conversation_urn_id or recipients):
            self.logger.debug(
                "Must provide [conversation_urn_id] or [recipients]."
            )
            return True

        message_event = {
            "eventCreate": {
                "originToken": str(uuid.uuid4()),
                "value": {
                    "com.linkedin.voyager.messaging.create.MessageCreate": {
                        "attributedBody": {
                            "text": message_body,
                            "attributes": [],
                        },
                        "attachments": [],
                    }
                },
                "trackingId": self.generateTrackingIdAsCharString(),
            },
            "dedupeByClientGeneratedToken": False,
        }

        if conversation_urn_id and not recipients:
            res = self._post(
                f"/messaging/conversations/{conversation_urn_id}/events",
                params=params,
                data=json.dumps(message_event),
            )
        elif recipients and not conversation_urn_id:
            message_event["recipients"] = recipients
            message_event["subtype"] = "MEMBER_TO_MEMBER"
            payload = {
                "keyVersion": "LEGACY_INBOX",
                "conversationCreate": message_event,
            }
            res = self._post(
                f"/messaging/conversations",
                params=params,
                data=json.dumps(payload),
            )

        return res.status_code != 201

    def mark_conversation_as_seen(self, conversation_urn_id):
        """Send 'seen' to a given conversation.

        :param conversation_urn_id: LinkedIn URN ID for a conversation
        :type conversation_urn_id: str

        :return: Error state. If True, an error occured.
        :rtype: boolean
        """
        payload = json.dumps({"patch": {"$set": {"read": True}}})

        res = self._post(
            f"/messaging/conversations/{conversation_urn_id}", data=payload
        )

        return res.status_code != 200

    def get_user_profile(self, use_cache=True):
        """Get the current user profile. If not cached, a network request will be fired.

        :return: Profile data for currently logged in user
        :rtype: dict
        """
        me_profile = self.client.metadata.get("me")
        if not self.client.metadata.get("me") or not use_cache:
            res = self._fetch(f"/me")
            me_profile = res.json()
            # cache profile
            self.client.metadata["me"] = me_profile

        return me_profile

    def get_invitations(self, start=0, limit=3):
        """Fetch connection invitations for the currently logged in user.

        :param start: How much to offset results by
        :type start: int
        :param limit: Maximum amount of invitations to return
        :type limit: int

        :return: List of invitation objects
        :rtype: list
        """
        params = {
            "start": start,
            "count": limit,
            "includeInsights": True,
            "q": "receivedInvitation",
        }

        res = self._fetch(
            "/relationships/invitationViews",
            params=params,
        )

        if res.status_code != 200:
            return []

        response_payload = res.json()
        return [
            element["invitation"] for element in response_payload["elements"]
        ]

    def reply_invitation(
        self, invitation_entity_urn, invitation_shared_secret, action="accept"
    ):
        """Respond to a connection invitation. By default, accept the invitation.

        :param invitation_entity_urn: URN ID of the invitation
        :type invitation_entity_urn: int
        :param invitation_shared_secret: Shared secret of invitation
        :type invitation_shared_secret: str
        :param action: "accept" or "reject". Defaults to "accept"
        :type action: str, optional

        :return: Success state. True if successful
        :rtype: boolean
        """
        invitation_id = get_id_from_urn(invitation_entity_urn)
        params = {"action": action}
        payload = json.dumps(
            {
                "invitationId": invitation_id,
                "invitationSharedSecret": invitation_shared_secret,
                "isGenericInvitation": False,
            }
        )

        res = self._post(
            f"{self.client.API_BASE_URL}/relationships/invitations/{invitation_id}",
            params=params,
            data=payload,
        )

        return res.status_code == 200

    def generateTrackingId(self):
        """Generates and returns a random trackingId

        :return: Random trackingId string
        :rtype: str
        """
        random_int_array = [random.randrange(256) for _ in range(16)]
        rand_byte_array = bytearray(random_int_array)
        return str(base64.b64encode(rand_byte_array))[2:-1]

    def add_connection(self, profile_public_id, message="", profile_urn=None):
        """Add a given profile id as a connection.

        :param profile_public_id: public ID of a LinkedIn profile
        :type profile_public_id: str
        :param message: message to send along with connection request
        :type profile_urn: str, optional
        :param profile_urn: member URN for the given LinkedIn profile
        :type profile_urn: str, optional

        :return: Error state. True if error occurred
        :rtype: boolean
        """

        # Validating message length (max size is 300 characters)
        if len(message) > 300:
            self.logger.info("Message too long. Max size is 300 characters")
            return False

        if not profile_urn:
            profile_urn_string = self.get_profile(public_id=profile_public_id)[
                "profile_urn"
            ]
            # Returns string of the form 'urn:li:fs_miniProfile:ACoAACX1hoMBvWqTY21JGe0z91mnmjmLy9Wen4w'
            # We extract the last part of the string
            profile_urn = profile_urn_string.split(":")[-1]

        trackingId = self.generateTrackingId()
        payload = (
            '{"trackingId":"'
            + trackingId
            + '", "message":"'
            + message
            + '", "invitations":[], "excludeInvitations":[],"invitee":{"com.linkedin.voyager.growth.invitation.InviteeProfile":\
            {"profileId":"'
            + profile_urn
            + '"'
            + "}}}"
        )
        res = self._post(
            "/growth/normInvitations",
            data=payload,
            headers={"accept": "application/vnd.linkedin.normalized+json+2.1"},
        )

        return res.status_code != 201

    def remove_connection(self, public_profile_id):
        """Remove a given profile as a connection.

        :param public_profile_id: public ID of a LinkedIn profile
        :type public_profile_id: str

        :return: Error state. True if error occurred
        :rtype: boolean
        """
        res = self._post(
            f"/identity/profiles/{public_profile_id}/profileActions?action=disconnect",
            headers={"accept": "application/vnd.linkedin.normalized+json+2.1"},
        )

        return res.status_code != 200

    def track(self, eventBody, eventInfo):
        payload = {"eventBody": eventBody, "eventInfo": eventInfo}
        res = self._post(
            "/li/track",
            base_request=True,
            headers={
                "accept": "*/*",
                "content-type": "text/plain;charset=UTF-8",
            },
            data=json.dumps(payload),
        )

        return res.status_code != 200

    def view_profile(
        self,
        target_profile_public_id,
        target_profile_member_urn_id=None,
        network_distance=None,
    ):
        """View a profile, notifying the user that you "viewed" their profile.

        Provide [target_profile_member_urn_id] and [network_distance] to save 2 network requests and
        speed up the execution of this function.

        :param target_profile_public_id: public ID of a LinkedIn profile
        :type target_profile_public_id: str
        :param network_distance: How many degrees of separation exist e.g. 2
        :type network_distance: int, optional
        :param target_profile_member_urn_id: member URN id for target profile
        :type target_profile_member_urn_id: str, optional

        :return: Error state. True if error occurred
        :rtype: boolean
        """
        me_profile = self.get_user_profile()

        if not target_profile_member_urn_id:
            profile = self.get_profile(public_id=target_profile_public_id)
            target_profile_member_urn_id = int(
                get_id_from_urn(profile["member_urn"])
            )

        if not network_distance:
            profile_network_info = self.get_profile_network_info(
                public_profile_id=target_profile_public_id
            )
            network_distance = int(
                profile_network_info["distance"]
                .get("value", "DISTANCE_2")
                .split("_")[1]
            )

        viewer_privacy_setting = "F"
        me_member_id = me_profile["plainId"]

        client_application_instance = self.client.metadata[
            "clientApplicationInstance"
        ]

        eventBody = {
            "viewerPrivacySetting": viewer_privacy_setting,
            "networkDistance": network_distance,
            "vieweeMemberUrn": f"urn:li:member:{target_profile_member_urn_id}",
            "profileTrackingId": self.client.metadata["clientPageInstanceId"],
            "entityView": {
                "viewType": "profile-view",
                "viewerId": me_member_id,
                "targetId": target_profile_member_urn_id,
            },
            "header": {
                "pageInstance": {
                    "pageUrn": "urn:li:page:d_flagship3_profile_view_base",
                    "trackingId": self.client.metadata["clientPageInstanceId"],
                },
                "time": int(time()),
                "version": client_application_instance["version"],
                "clientApplicationInstance": client_application_instance,
            },
            "requestHeader": {
                "interfaceLocale": "en_US",
                "pageKey": "d_flagship3_profile_view_base",
                "path": f"/in/{target_profile_member_urn_id}/",
                "referer": "https://www.linkedin.com/feed/",
            },
        }

        return self.track(
            eventBody,
            {
                "appId": "com.linkedin.flagship3.d_web",
                "eventName": "ProfileViewEvent",
                "topicName": "ProfileViewEvent",
            },
        )

    def get_profile_privacy_settings(self, public_profile_id):
        """Fetch privacy settings for a given LinkedIn profile.

        :param public_profile_id: public ID of a LinkedIn profile
        :type public_profile_id: str

        :return: Privacy settings data
        :rtype: dict
        """
        res = self._fetch(
            f"/identity/profiles/{public_profile_id}/privacySettings",
            headers={"accept": "application/vnd.linkedin.normalized+json+2.1"},
        )
        if res.status_code != 200:
            return {}

        data = res.json()
        return data.get("data", {})

    def get_profile_member_badges(self, public_profile_id):
        """Fetch badges for a given LinkedIn profile.

        :param public_profile_id: public ID of a LinkedIn profile
        :type public_profile_id: str

        :return: Badges data
        :rtype: dict
        """
        res = self._fetch(
            f"/identity/profiles/{public_profile_id}/memberBadges",
            headers={"accept": "application/vnd.linkedin.normalized+json+2.1"},
        )
        if res.status_code != 200:
            return {}

        data = res.json()
        return data.get("data", {})

    def get_profile_network_info(self, public_profile_id):
        """Fetch network information for a given LinkedIn profile.

        :param public_profile_id: public ID of a LinkedIn profile
        :type public_profile_id: str

        :return: Network data
        :rtype: dict
        """
        res = self._fetch(
            f"/identity/profiles/{public_profile_id}/networkinfo",
            headers={"accept": "application/vnd.linkedin.normalized+json+2.1"},
        )
        if res.status_code != 200:
            return {}

        data = res.json()
        return data.get("data", {})

    def unfollow_entity(self, urn_id):
        """Unfollow a given entity.

        :param urn_id: URN ID of entity to unfollow
        :type urn_id: str

        :return: Error state. Returns True if error occurred
        :rtype: boolean
        """
        payload = {"urn": f"urn:li:fs_followingInfo:{urn_id}"}
        res = self._post(
            "/feed/follows?action=unfollowByEntityUrn",
            headers={"accept": "application/vnd.linkedin.normalized+json+2.1"},
            data=json.dumps(payload),
        )

        err = False
        if res.status_code != 200:
            err = True

        return err

    def _get_list_feed_posts_and_list_feed_urns(
        self, limit=-1, offset=0, exclude_promoted_posts=True
    ):
        """Get a list of URNs from feed sorted by 'Recent' and a list of yet
        unsorted posts, each one of them containing a dict per post.

        :param limit: Maximum length of the returned list, defaults to -1 (no limit)
        :type limit: int, optional
        :param offset: Index to start searching from
        :type offset: int, optional
        :param exclude_promoted_posts: Exclude from the output promoted posts
        :type exclude_promoted_posts: bool, optional

        :return: List of posts and list of URNs
        :rtype: (list, list)
        """
        _PROMOTED_STRING = "Promoted"
        _PROFILE_URL = f"{self.client.LINKEDIN_BASE_URL}/in/"

        l_posts = []
        l_urns = []

        # If count>100 API will return HTTP 400
        count = Linkedin._MAX_UPDATE_COUNT
        if limit == -1:
            limit = Linkedin._MAX_UPDATE_COUNT

        # 'l_urns' equivalent to other functions 'results' variable
        l_urns = []

        while True:

            # when we're close to the limit, only fetch what we need to
            if limit > -1 and limit - len(l_urns) < count:
                count = limit - len(l_urns)
            params = {
                "count": str(count),
                "q": "chronFeed",
                "start": len(l_urns) + offset,
            }
            res = self._fetch(
                f"/feed/updatesV2",
                params=params,
                headers={
                    "accept": "application/vnd.linkedin.normalized+json+2.1"
                },
            )
            """
            Response includes two keya:
            - ['Data']['*elements']. It includes the posts URNs always
            properly sorted as 'Recent', including yet sponsored posts. The
            downside is that fetching one by one the posts is slower. We will
            save the URNs to later on build a sorted list of posts purging
            promotions
            - ['included']. List with all the posts attributes, but not sorted as
            'Recent' and including promoted posts
            """
            l_raw_posts = res.json().get("included", {})
            l_raw_urns = res.json().get("data", {}).get("*elements", [])

            l_new_posts = parse_list_raw_posts(
                l_raw_posts, self.client.LINKEDIN_BASE_URL
            )
            l_posts.extend(l_new_posts)

            l_urns.extend(parse_list_raw_urns(l_raw_urns))

            # break the loop if we're done searching
            # NOTE: we could also check for the `total` returned in the response.
            # This is in data["data"]["paging"]["total"]
            if (
                (
                    limit > -1 and len(l_urns) >= limit
                )  # if our results exceed set limit
                or len(l_urns) / count >= Linkedin._MAX_REPEATED_REQUESTS
            ) or len(l_raw_urns) == 0:
                break

            self.logger.debug(f"results grew to {len(l_urns)}")

        return l_posts, l_urns

    def get_feed_posts(self, limit=-1, offset=0, exclude_promoted_posts=True):
        """Get a list of URNs from feed sorted by 'Recent'

        :param limit: Maximum length of the returned list, defaults to -1 (no limit)
        :type limit: int, optional
        :param offset: Index to start searching from
        :type offset: int, optional
        :param exclude_promoted_posts: Exclude from the output promoted posts
        :type exclude_promoted_posts: bool, optional

        :return: List of URNs
        :rtype: list
        """
        l_posts, l_urns = self._get_list_feed_posts_and_list_feed_urns(
            limit, offset, exclude_promoted_posts
        )
        return get_list_posts_sorted_without_promoted(l_urns, l_posts)<|MERGE_RESOLUTION|>--- conflicted
+++ resolved
@@ -118,12 +118,6 @@
             "moduleKey": "member-shares:phone",
             "includeLongTermHistory": True,
         }
-<<<<<<< HEAD
-        profile = self.get_profile(public_id=public_id, urn_id=urn_id)
-        profile_urn = profile["profile_urn"].replace(
-            "fs_miniProfile", "fsd_profile"
-        )
-=======
         if urn_id:
             profile_urn = f"urn:li:fsd_profile:{urn_id}"
         else:
@@ -131,7 +125,6 @@
             profile_urn = profile["profile_urn"].replace(
                 "fs_miniProfile", "fsd_profile"
             )
->>>>>>> 0737be87
         url_params["profileUrn"] = profile_urn
         url = f"/identity/profileUpdatesV2"
         res = self._fetch(url, params=url_params)
@@ -140,11 +133,8 @@
             self.logger.info("request failed: {}".format(data["message"]))
             return {}
         while data and data["metadata"]["paginationToken"] != "":
-<<<<<<< HEAD
-=======
             if len(data["elements"]) >= post_count:
                 break
->>>>>>> 0737be87
             pagination_token = data["metadata"]["paginationToken"]
             url_params["start"] = url_params["start"] + self._MAX_POST_COUNT
             url_params["paginationToken"] = pagination_token
@@ -152,7 +142,6 @@
             data["metadata"] = res.json()["metadata"]
             data["elements"] = data["elements"] + res.json()["elements"]
             data["paging"] = res.json()["paging"]
-<<<<<<< HEAD
             if len(data["elements"]) > post_count:
                 break
         return data["elements"]
@@ -207,10 +196,8 @@
                     break
         return data
 
-=======
         return data["elements"]
 
->>>>>>> 0737be87
     def search(self, params, limit=-1, offset=0):
         """Perform a LinkedIn search.
 
