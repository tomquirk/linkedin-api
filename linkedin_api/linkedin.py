--- conflicted
+++ resolved
@@ -1513,7 +1513,6 @@
 
         return data
 
-<<<<<<< HEAD
     def get_social_reactions(self, urn_id, max_results=None, results=None):
         """Fetch social reactions for a given LinkedIn post.
 
@@ -1559,7 +1558,7 @@
             results=results,
             max_results=max_results,
         )
-=======
+
     def get_job_skills(self, job_id: str) -> Dict:
         """Fetch skills associated with a given job.
         :param job_id: LinkedIn job ID
@@ -1582,5 +1581,4 @@
             self.logger.info("request failed: {}".format(data.get("message")))
             return {}
 
-        return data
->>>>>>> be579bd9
+        return data