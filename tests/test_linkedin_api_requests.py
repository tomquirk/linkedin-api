--- conflicted
+++ resolved
@@ -122,7 +122,10 @@
     assert company["followingInfo"]
     assert "following" in company["followingInfo"]
     assert "dashFollowingStateUrn" in company["followingInfo"]
-    done = linkedin.follow_company(company["followingInfo"]["dashFollowingStateUrn"], not company["followingInfo"]["following"])
+    done = linkedin.follow_company(
+        company["followingInfo"]["dashFollowingStateUrn"],
+        not company["followingInfo"]["following"],
+    )
     assert done is True
 
 
@@ -335,21 +338,13 @@
     assert len(set([x for x in l_urns if l_urns.count(x) > 1])) == 0
 
 
-<<<<<<< HEAD
 def test_get_post_reactions(linkedin):
-    post = linkedin.get_profile_posts("hubertchristophe", None, 1)[0]
-    post_urn = post["socialDetail"]["urn"].split(":")[-1]
-    reaction_data = linkedin.get_post_reactions(post_urn)
-    # Assert that reaction_data['data']['socialDashReactionsByReactionType']['elements'] exists
-    assert reaction_data["data"]["socialDashReactionsByReactionType"]["elements"]
+    results = linkedin.get_spoast_reactions("urn:li:activity:7234094294368665600")
+    assert results
+
 
 def test_react_to_post(linkedin):
     post = linkedin.get_profile_posts("hubertchristophe", None, 1)[0]
     post_urn = post["socialDetail"]["urn"].split(":")[-1]
     res = linkedin.react_to_post(post_urn, "PRAISE")
-    assert res == False
-=======
-def test_get_social_reactions(linkedin):
-    results = linkedin.get_social_reactions("urn:li:activity:7234094294368665600")
-    assert results
->>>>>>> ec5bdffc
+    assert res == False