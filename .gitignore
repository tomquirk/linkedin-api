# Linkedin-api
**tmp/
.env

# Dev
*.pyc
.vscode
<<<<<<< HEAD
/playground.py
cookies/
=======
playground.py
.cookie.jr
.cookies
>>>>>>> 96c6e90c
.pytest_cache
**__pycache__/
credentials.json

# PyPI
dist
build
*.egg-info

# Misc
.DS_Store
.idea/<|MERGE_RESOLUTION|>--- conflicted
+++ resolved
@@ -5,14 +5,9 @@
 # Dev
 *.pyc
 .vscode
-<<<<<<< HEAD
 /playground.py
 cookies/
-=======
-playground.py
-.cookie.jr
-.cookies
->>>>>>> 96c6e90c
+
 .pytest_cache
 **__pycache__/
 credentials.json
